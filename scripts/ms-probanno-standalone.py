--- conflicted
+++ resolved
@@ -1,5 +1,4 @@
 #! /usr/bin/env python
-<<<<<<< HEAD
 # BASE_PATH is the absolute path of .. relative to this script location
 import sys
 import os
@@ -15,20 +14,6 @@
 import urllib2
 import random
 import wget
-=======
-
-import argparse
-import json
-import sys
-import os
-import traceback
-import re
-import wget
-# BASE_PATH is the absolute path of .. relative to this script location
-BASE_PATH = reduce(lambda l, r: l + os.path.sep + r,
-                   os.path.dirname(os.path.realpath(__file__)).split(os.path.sep)[:-1])
-sys.path.append(os.path.join(BASE_PATH, "lib"))
->>>>>>> e0556385
 
 from ProbAnnotationWorker import ProbAnnotationWorker
 
@@ -122,18 +107,12 @@
         fastaFile = wget.download(url)
         os.rename(fastaFile, "genomes/" + fastaFile)
         fastaFile = "genomes/" + fastaFile
-<<<<<<< HEAD
-=======
     elif args.proteome.startswith("PATRIC:"):
         genome_id = args.proteome[7:]
         url = "ftp://ftp.patricbrc.org/patric2/patric3/genomes/" + genome_id + "/" + genome_id + ".PATRIC.faa"
         fastaFile = wget.download(url)
         os.rename(fastaFile, "genomes/" + fastaFile)
         fastaFile = "genomes/" + fastaFile
-    else:
-        fastaFile = args.proteome
-    genome_id = os.path.splitext(os.path.basename(fastaFile))[0]
->>>>>>> e0556385
 
     # Create a dictionary from the json template file
     json_data = open(args.templatefile).read()
